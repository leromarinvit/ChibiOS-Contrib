<<<<<<< HEAD
/*
    ChibiOS - Copyright (C) 2006..2016 Giovanni Di Sirio

    Licensed under the Apache License, Version 2.0 (the "License");
    you may not use this file except in compliance with the License.
    You may obtain a copy of the License at

        http://www.apache.org/licenses/LICENSE-2.0

    Unless required by applicable law or agreed to in writing, software
    distributed under the License is distributed on an "AS IS" BASIS,
    WITHOUT WARRANTIES OR CONDITIONS OF ANY KIND, either express or implied.
    See the License for the specific language governing permissions and
    limitations under the License.
*/

/**
 * @file    templates/halconf.h
 * @brief   HAL configuration header.
 * @details HAL configuration file, this file allows to enable or disable the
 *          various device drivers from your application. You may also use
 *          this file in order to override the device drivers default settings.
 *
 * @addtogroup HAL_CONF
 * @{
 */

#ifndef HALCONF_H
#define HALCONF_H

#include "mcuconf.h"

/**
 * @brief   Enables the PAL subsystem.
 */
#if !defined(HAL_USE_PAL) || defined(__DOXYGEN__)
#define HAL_USE_PAL                 TRUE
#endif

/**
 * @brief   Enables the ADC subsystem.
 */
#if !defined(HAL_USE_ADC) || defined(__DOXYGEN__)
#define HAL_USE_ADC                 FALSE
#endif

/**
 * @brief   Enables the CAN subsystem.
 */
#if !defined(HAL_USE_CAN) || defined(__DOXYGEN__)
#define HAL_USE_CAN                 FALSE
#endif

/**
 * @brief   Enables the DAC subsystem.
 */
#if !defined(HAL_USE_DAC) || defined(__DOXYGEN__)
#define HAL_USE_DAC                 FALSE
#endif

/**
 * @brief   Enables the EXT subsystem.
 */
#if !defined(HAL_USE_EXT) || defined(__DOXYGEN__)
#define HAL_USE_EXT                 FALSE
#endif

/**
 * @brief   Enables the GPT subsystem.
 */
#if !defined(HAL_USE_GPT) || defined(__DOXYGEN__)
#define HAL_USE_GPT                 FALSE
#endif

/**
 * @brief   Enables the I2C subsystem.
 */
#if !defined(HAL_USE_I2C) || defined(__DOXYGEN__)
#define HAL_USE_I2C                 FALSE
#endif

/**
 * @brief   Enables the I2S subsystem.
 */
#if !defined(HAL_USE_I2S) || defined(__DOXYGEN__)
#define HAL_USE_I2S                 FALSE
#endif

/**
 * @brief   Enables the ICU subsystem.
 */
#if !defined(HAL_USE_ICU) || defined(__DOXYGEN__)
#define HAL_USE_ICU                 FALSE
#endif

/**
 * @brief   Enables the MAC subsystem.
 */
#if !defined(HAL_USE_MAC) || defined(__DOXYGEN__)
#define HAL_USE_MAC                 FALSE
#endif

/**
 * @brief   Enables the MMC_SPI subsystem.
 */
#if !defined(HAL_USE_MMC_SPI) || defined(__DOXYGEN__)
#define HAL_USE_MMC_SPI             FALSE
#endif

/**
 * @brief   Enables the PWM subsystem.
 */
#if !defined(HAL_USE_PWM) || defined(__DOXYGEN__)
#define HAL_USE_PWM                 FALSE
#endif

/**
 * @brief   Enables the RTC subsystem.
 */
#if !defined(HAL_USE_RTC) || defined(__DOXYGEN__)
#define HAL_USE_RTC                 FALSE
#endif

/**
 * @brief   Enables the SDC subsystem.
 */
#if !defined(HAL_USE_SDC) || defined(__DOXYGEN__)
#define HAL_USE_SDC                 FALSE
#endif

/**
 * @brief   Enables the SERIAL subsystem.
 */
#if !defined(HAL_USE_SERIAL) || defined(__DOXYGEN__)
#define HAL_USE_SERIAL              TRUE
#endif

/**
 * @brief   Enables the SERIAL over USB subsystem.
 */
#if !defined(HAL_USE_SERIAL_USB) || defined(__DOXYGEN__)
#define HAL_USE_SERIAL_USB          FALSE
#endif

/**
 * @brief   Enables the SPI subsystem.
 */
#if !defined(HAL_USE_SPI) || defined(__DOXYGEN__)
#define HAL_USE_SPI                 FALSE
#endif

/**
 * @brief   Enables the UART subsystem.
 */
#if !defined(HAL_USE_UART) || defined(__DOXYGEN__)
#define HAL_USE_UART                FALSE
#endif

/**
 * @brief   Enables the USB subsystem.
 */
#if !defined(HAL_USE_USB) || defined(__DOXYGEN__)
#define HAL_USE_USB                 FALSE
#endif

/**
 * @brief   Enables the WDG subsystem.
 */
#if !defined(HAL_USE_WDG) || defined(__DOXYGEN__)
#define HAL_USE_WDG                 FALSE
#endif

/*===========================================================================*/
/* ADC driver related settings.                                              */
/*===========================================================================*/

/**
 * @brief   Enables synchronous APIs.
 * @note    Disabling this option saves both code and data space.
 */
#if !defined(ADC_USE_WAIT) || defined(__DOXYGEN__)
#define ADC_USE_WAIT                TRUE
#endif

/**
 * @brief   Enables the @p adcAcquireBus() and @p adcReleaseBus() APIs.
 * @note    Disabling this option saves both code and data space.
 */
#if !defined(ADC_USE_MUTUAL_EXCLUSION) || defined(__DOXYGEN__)
#define ADC_USE_MUTUAL_EXCLUSION    TRUE
#endif

/*===========================================================================*/
/* CAN driver related settings.                                              */
/*===========================================================================*/

/**
 * @brief   Sleep mode related APIs inclusion switch.
 */
#if !defined(CAN_USE_SLEEP_MODE) || defined(__DOXYGEN__)
#define CAN_USE_SLEEP_MODE          TRUE
#endif

/*===========================================================================*/
/* I2C driver related settings.                                              */
/*===========================================================================*/

/**
 * @brief   Enables the mutual exclusion APIs on the I2C bus.
 */
#if !defined(I2C_USE_MUTUAL_EXCLUSION) || defined(__DOXYGEN__)
#define I2C_USE_MUTUAL_EXCLUSION    TRUE
#endif

/*===========================================================================*/
/* MAC driver related settings.                                              */
/*===========================================================================*/

/**
 * @brief   Enables an event sources for incoming packets.
 */
#if !defined(MAC_USE_ZERO_COPY) || defined(__DOXYGEN__)
#define MAC_USE_ZERO_COPY           FALSE
#endif

/**
 * @brief   Enables an event sources for incoming packets.
 */
#if !defined(MAC_USE_EVENTS) || defined(__DOXYGEN__)
#define MAC_USE_EVENTS              TRUE
#endif

/*===========================================================================*/
/* MMC_SPI driver related settings.                                          */
/*===========================================================================*/

/**
 * @brief   Delays insertions.
 * @details If enabled this options inserts delays into the MMC waiting
 *          routines releasing some extra CPU time for the threads with
 *          lower priority, this may slow down the driver a bit however.
 *          This option is recommended also if the SPI driver does not
 *          use a DMA channel and heavily loads the CPU.
 */
#if !defined(MMC_NICE_WAITING) || defined(__DOXYGEN__)
#define MMC_NICE_WAITING            TRUE
#endif

/*===========================================================================*/
/* SDC driver related settings.                                              */
/*===========================================================================*/

/**
 * @brief   Number of initialization attempts before rejecting the card.
 * @note    Attempts are performed at 10mS intervals.
 */
#if !defined(SDC_INIT_RETRY) || defined(__DOXYGEN__)
#define SDC_INIT_RETRY              100
#endif

/**
 * @brief   Include support for MMC cards.
 * @note    MMC support is not yet implemented so this option must be kept
 *          at @p FALSE.
 */
#if !defined(SDC_MMC_SUPPORT) || defined(__DOXYGEN__)
#define SDC_MMC_SUPPORT             FALSE
#endif

/**
 * @brief   Delays insertions.
 * @details If enabled this options inserts delays into the MMC waiting
 *          routines releasing some extra CPU time for the threads with
 *          lower priority, this may slow down the driver a bit however.
 */
#if !defined(SDC_NICE_WAITING) || defined(__DOXYGEN__)
#define SDC_NICE_WAITING            TRUE
#endif

/*===========================================================================*/
/* SERIAL driver related settings.                                           */
/*===========================================================================*/

/**
 * @brief   Default bit rate.
 * @details Configuration parameter, this is the baud rate selected for the
 *          default configuration.
 */
#if !defined(SERIAL_DEFAULT_BITRATE) || defined(__DOXYGEN__)
#define SERIAL_DEFAULT_BITRATE      115200
#endif

/**
 * @brief   Serial buffers size.
 * @details Configuration parameter, you can change the depth of the queue
 *          buffers depending on the requirements of your application.
 * @note    The default is 64 bytes for both the transmission and receive
 *          buffers.
 */
#if !defined(SERIAL_BUFFERS_SIZE) || defined(__DOXYGEN__)
#define SERIAL_BUFFERS_SIZE         64
#endif

/*===========================================================================*/
/* SERIAL_USB driver related setting.                                        */
/*===========================================================================*/

/**
 * @brief   Serial over USB buffers size.
 * @details Configuration parameter, the buffer size must be a multiple of
 *          the USB data endpoint maximum packet size.
 * @note    The default is 256 bytes for both the transmission and receive
 *          buffers.
 */
#if !defined(SERIAL_USB_BUFFERS_SIZE) || defined(__DOXYGEN__)
#define SERIAL_USB_BUFFERS_SIZE     256
#endif

/**
 * @brief   Serial over USB number of buffers.
 * @note    The default is 2 buffers.
 */
#if !defined(SERIAL_USB_BUFFERS_NUMBER) || defined(__DOXYGEN__)
#define SERIAL_USB_BUFFERS_NUMBER   2
#endif

/*===========================================================================*/
/* SPI driver related settings.                                              */
/*===========================================================================*/

/**
 * @brief   Enables synchronous APIs.
 * @note    Disabling this option saves both code and data space.
 */
#if !defined(SPI_USE_WAIT) || defined(__DOXYGEN__)
#define SPI_USE_WAIT                TRUE
#endif

/**
 * @brief   Enables the @p spiAcquireBus() and @p spiReleaseBus() APIs.
 * @note    Disabling this option saves both code and data space.
 */
#if !defined(SPI_USE_MUTUAL_EXCLUSION) || defined(__DOXYGEN__)
#define SPI_USE_MUTUAL_EXCLUSION    TRUE
#endif

/*===========================================================================*/
/* UART driver related settings.                                             */
/*===========================================================================*/

/**
 * @brief   Enables synchronous APIs.
 * @note    Disabling this option saves both code and data space.
 */
#if !defined(UART_USE_WAIT) || defined(__DOXYGEN__)
#define UART_USE_WAIT               FALSE
#endif

/**
 * @brief   Enables the @p uartAcquireBus() and @p uartReleaseBus() APIs.
 * @note    Disabling this option saves both code and data space.
 */
#if !defined(UART_USE_MUTUAL_EXCLUSION) || defined(__DOXYGEN__)
#define UART_USE_MUTUAL_EXCLUSION   FALSE
#endif

/*===========================================================================*/
/* USB driver related settings.                                              */
/*===========================================================================*/

/**
 * @brief   Enables synchronous APIs.
 * @note    Disabling this option saves both code and data space.
 */
#if !defined(USB_USE_WAIT) || defined(__DOXYGEN__)
#define USB_USE_WAIT                FALSE
#endif

/*===========================================================================*/
/* Community drivers's includes                                              */
/*===========================================================================*/

#include "halconf_community.h"

#endif /* HALCONF_H */

/** @} */
=======
/*
    ChibiOS - Copyright (C) 2006..2018 Giovanni Di Sirio

    Licensed under the Apache License, Version 2.0 (the "License");
    you may not use this file except in compliance with the License.
    You may obtain a copy of the License at

        http://www.apache.org/licenses/LICENSE-2.0

    Unless required by applicable law or agreed to in writing, software
    distributed under the License is distributed on an "AS IS" BASIS,
    WITHOUT WARRANTIES OR CONDITIONS OF ANY KIND, either express or implied.
    See the License for the specific language governing permissions and
    limitations under the License.
*/

/**
 * @file    templates/halconf.h
 * @brief   HAL configuration header.
 * @details HAL configuration file, this file allows to enable or disable the
 *          various device drivers from your application. You may also use
 *          this file in order to override the device drivers default settings.
 *
 * @addtogroup HAL_CONF
 * @{
 */

#ifndef HALCONF_H
#define HALCONF_H

#include "mcuconf.h"

/**
 * @brief   Enables the PAL subsystem.
 */
#if !defined(HAL_USE_PAL) || defined(__DOXYGEN__)
#define HAL_USE_PAL                 TRUE
#endif

/**
 * @brief   Enables the ADC subsystem.
 */
#if !defined(HAL_USE_ADC) || defined(__DOXYGEN__)
#define HAL_USE_ADC                 TRUE
#endif

/**
 * @brief   Enables the CAN subsystem.
 */
#if !defined(HAL_USE_CAN) || defined(__DOXYGEN__)
#define HAL_USE_CAN                 FALSE
#endif

/**
 * @brief   Enables the cryptographic subsystem.
 */
#if !defined(HAL_USE_CRY) || defined(__DOXYGEN__)
#define HAL_USE_CRY                 FALSE
#endif

/**
 * @brief   Enables the DAC subsystem.
 */
#if !defined(HAL_USE_DAC) || defined(__DOXYGEN__)
#define HAL_USE_DAC                 FALSE
#endif

/**
 * @brief   Enables the EXT subsystem.
 */
#if !defined(HAL_USE_EXT) || defined(__DOXYGEN__)
#define HAL_USE_EXT                 FALSE
#endif

/**
 * @brief   Enables the GPT subsystem.
 */
#if !defined(HAL_USE_GPT) || defined(__DOXYGEN__)
#define HAL_USE_GPT                 FALSE
#endif

/**
 * @brief   Enables the I2C subsystem.
 */
#if !defined(HAL_USE_I2C) || defined(__DOXYGEN__)
#define HAL_USE_I2C                 FALSE
#endif

/**
 * @brief   Enables the I2S subsystem.
 */
#if !defined(HAL_USE_I2S) || defined(__DOXYGEN__)
#define HAL_USE_I2S                 FALSE
#endif

/**
 * @brief   Enables the ICU subsystem.
 */
#if !defined(HAL_USE_ICU) || defined(__DOXYGEN__)
#define HAL_USE_ICU                 FALSE
#endif

/**
 * @brief   Enables the MAC subsystem.
 */
#if !defined(HAL_USE_MAC) || defined(__DOXYGEN__)
#define HAL_USE_MAC                 FALSE
#endif

/**
 * @brief   Enables the MMC_SPI subsystem.
 */
#if !defined(HAL_USE_MMC_SPI) || defined(__DOXYGEN__)
#define HAL_USE_MMC_SPI             FALSE
#endif

/**
 * @brief   Enables the PWM subsystem.
 */
#if !defined(HAL_USE_PWM) || defined(__DOXYGEN__)
#define HAL_USE_PWM                 FALSE
#endif

/**
 * @brief   Enables the QSPI subsystem.
 */
#if !defined(HAL_USE_QSPI) || defined(__DOXYGEN__)
#define HAL_USE_QSPI                FALSE
#endif

/**
 * @brief   Enables the RTC subsystem.
 */
#if !defined(HAL_USE_RTC) || defined(__DOXYGEN__)
#define HAL_USE_RTC                 FALSE
#endif

/**
 * @brief   Enables the SDC subsystem.
 */
#if !defined(HAL_USE_SDC) || defined(__DOXYGEN__)
#define HAL_USE_SDC                 FALSE
#endif

/**
 * @brief   Enables the SERIAL subsystem.
 */
#if !defined(HAL_USE_SERIAL) || defined(__DOXYGEN__)
#define HAL_USE_SERIAL              TRUE
#endif

/**
 * @brief   Enables the SERIAL over USB subsystem.
 */
#if !defined(HAL_USE_SERIAL_USB) || defined(__DOXYGEN__)
#define HAL_USE_SERIAL_USB          FALSE
#endif

/**
 * @brief   Enables the SPI subsystem.
 */
#if !defined(HAL_USE_SPI) || defined(__DOXYGEN__)
#define HAL_USE_SPI                 FALSE
#endif

/**
 * @brief   Enables the UART subsystem.
 */
#if !defined(HAL_USE_UART) || defined(__DOXYGEN__)
#define HAL_USE_UART                FALSE
#endif

/**
 * @brief   Enables the USB subsystem.
 */
#if !defined(HAL_USE_USB) || defined(__DOXYGEN__)
#define HAL_USE_USB                 FALSE
#endif

/**
 * @brief   Enables the WDG subsystem.
 */
#if !defined(HAL_USE_WDG) || defined(__DOXYGEN__)
#define HAL_USE_WDG                 FALSE
#endif

/*===========================================================================*/
/* ADC driver related settings.                                              */
/*===========================================================================*/

/**
 * @brief   Enables synchronous APIs.
 * @note    Disabling this option saves both code and data space.
 */
#if !defined(ADC_USE_WAIT) || defined(__DOXYGEN__)
#define ADC_USE_WAIT                TRUE
#endif

/**
 * @brief   Enables the @p adcAcquireBus() and @p adcReleaseBus() APIs.
 * @note    Disabling this option saves both code and data space.
 */
#if !defined(ADC_USE_MUTUAL_EXCLUSION) || defined(__DOXYGEN__)
#define ADC_USE_MUTUAL_EXCLUSION    TRUE
#endif

/*===========================================================================*/
/* CAN driver related settings.                                              */
/*===========================================================================*/

/**
 * @brief   Sleep mode related APIs inclusion switch.
 */
#if !defined(CAN_USE_SLEEP_MODE) || defined(__DOXYGEN__)
#define CAN_USE_SLEEP_MODE          TRUE
#endif

/*===========================================================================*/
/* CRY driver related settings.                                              */
/*===========================================================================*/

/**
 * @brief   Enables the SW fall-back of the cryptographic driver.
 * @details When enabled, this option, activates a fall-back software
 *          implementation for algorithms not supported by the underlying
 *          hardware.
 * @note    Fall-back implementations may not be present for all algorithms.
 */
#if !defined(HAL_CRY_USE_FALLBACK) || defined(__DOXYGEN__)
#define HAL_CRY_USE_FALLBACK                FALSE
#endif

/**
 * @brief   Makes the driver forcibly use the fall-back implementations.
 */
#if !defined(HAL_CRY_ENFORCE_FALLBACK) || defined(__DOXYGEN__)
#define HAL_CRY_ENFORCE_FALLBACK            FALSE
#endif

/*===========================================================================*/
/* I2C driver related settings.                                              */
/*===========================================================================*/

/**
 * @brief   Enables the mutual exclusion APIs on the I2C bus.
 */
#if !defined(I2C_USE_MUTUAL_EXCLUSION) || defined(__DOXYGEN__)
#define I2C_USE_MUTUAL_EXCLUSION    TRUE
#endif

/*===========================================================================*/
/* MAC driver related settings.                                              */
/*===========================================================================*/

/**
 * @brief   Enables an event sources for incoming packets.
 */
#if !defined(MAC_USE_ZERO_COPY) || defined(__DOXYGEN__)
#define MAC_USE_ZERO_COPY           FALSE
#endif

/**
 * @brief   Enables an event sources for incoming packets.
 */
#if !defined(MAC_USE_EVENTS) || defined(__DOXYGEN__)
#define MAC_USE_EVENTS              TRUE
#endif

/*===========================================================================*/
/* MMC_SPI driver related settings.                                          */
/*===========================================================================*/

/**
 * @brief   Delays insertions.
 * @details If enabled this options inserts delays into the MMC waiting
 *          routines releasing some extra CPU time for the threads with
 *          lower priority, this may slow down the driver a bit however.
 *          This option is recommended also if the SPI driver does not
 *          use a DMA channel and heavily loads the CPU.
 */
#if !defined(MMC_NICE_WAITING) || defined(__DOXYGEN__)
#define MMC_NICE_WAITING            TRUE
#endif

/*===========================================================================*/
/* SDC driver related settings.                                              */
/*===========================================================================*/

/**
 * @brief   Number of initialization attempts before rejecting the card.
 * @note    Attempts are performed at 10mS intervals.
 */
#if !defined(SDC_INIT_RETRY) || defined(__DOXYGEN__)
#define SDC_INIT_RETRY              100
#endif

/**
 * @brief   Include support for MMC cards.
 * @note    MMC support is not yet implemented so this option must be kept
 *          at @p FALSE.
 */
#if !defined(SDC_MMC_SUPPORT) || defined(__DOXYGEN__)
#define SDC_MMC_SUPPORT             FALSE
#endif

/**
 * @brief   Delays insertions.
 * @details If enabled this options inserts delays into the MMC waiting
 *          routines releasing some extra CPU time for the threads with
 *          lower priority, this may slow down the driver a bit however.
 */
#if !defined(SDC_NICE_WAITING) || defined(__DOXYGEN__)
#define SDC_NICE_WAITING            TRUE
#endif

/*===========================================================================*/
/* SERIAL driver related settings.                                           */
/*===========================================================================*/

/**
 * @brief   Default bit rate.
 * @details Configuration parameter, this is the baud rate selected for the
 *          default configuration.
 */
#if !defined(SERIAL_DEFAULT_BITRATE) || defined(__DOXYGEN__)
#define SERIAL_DEFAULT_BITRATE      38400
#endif

/**
 * @brief   Serial buffers size.
 * @details Configuration parameter, you can change the depth of the queue
 *          buffers depending on the requirements of your application.
 * @note    The default is 16 bytes for both the transmission and receive
 *          buffers.
 */
#if !defined(SERIAL_BUFFERS_SIZE) || defined(__DOXYGEN__)
#define SERIAL_BUFFERS_SIZE         16
#endif

/*===========================================================================*/
/* SERIAL_USB driver related setting.                                        */
/*===========================================================================*/

/**
 * @brief   Serial over USB buffers size.
 * @details Configuration parameter, the buffer size must be a multiple of
 *          the USB data endpoint maximum packet size.
 * @note    The default is 256 bytes for both the transmission and receive
 *          buffers.
 */
#if !defined(SERIAL_USB_BUFFERS_SIZE) || defined(__DOXYGEN__)
#define SERIAL_USB_BUFFERS_SIZE     256
#endif

/**
 * @brief   Serial over USB number of buffers.
 * @note    The default is 2 buffers.
 */
#if !defined(SERIAL_USB_BUFFERS_NUMBER) || defined(__DOXYGEN__)
#define SERIAL_USB_BUFFERS_NUMBER   2
#endif

/*===========================================================================*/
/* SPI driver related settings.                                              */
/*===========================================================================*/

/**
 * @brief   Enables synchronous APIs.
 * @note    Disabling this option saves both code and data space.
 */
#if !defined(SPI_USE_WAIT) || defined(__DOXYGEN__)
#define SPI_USE_WAIT                TRUE
#endif

/**
 * @brief   Enables the @p spiAcquireBus() and @p spiReleaseBus() APIs.
 * @note    Disabling this option saves both code and data space.
 */
#if !defined(SPI_USE_MUTUAL_EXCLUSION) || defined(__DOXYGEN__)
#define SPI_USE_MUTUAL_EXCLUSION    TRUE
#endif

/*===========================================================================*/
/* UART driver related settings.                                             */
/*===========================================================================*/

/**
 * @brief   Enables synchronous APIs.
 * @note    Disabling this option saves both code and data space.
 */
#if !defined(UART_USE_WAIT) || defined(__DOXYGEN__)
#define UART_USE_WAIT               FALSE
#endif

/**
 * @brief   Enables the @p uartAcquireBus() and @p uartReleaseBus() APIs.
 * @note    Disabling this option saves both code and data space.
 */
#if !defined(UART_USE_MUTUAL_EXCLUSION) || defined(__DOXYGEN__)
#define UART_USE_MUTUAL_EXCLUSION   FALSE
#endif

/*===========================================================================*/
/* USB driver related settings.                                              */
/*===========================================================================*/

/**
 * @brief   Enables synchronous APIs.
 * @note    Disabling this option saves both code and data space.
 */
#if !defined(USB_USE_WAIT) || defined(__DOXYGEN__)
#define USB_USE_WAIT                FALSE
#endif

#include "halconf_community.h"

#endif /* HALCONF_H */

/** @} */
>>>>>>> fe95e90b
<|MERGE_RESOLUTION|>--- conflicted
+++ resolved
@@ -1,6 +1,5 @@
-<<<<<<< HEAD
 /*
-    ChibiOS - Copyright (C) 2006..2016 Giovanni Di Sirio
+    ChibiOS - Copyright (C) 2006..2018 Giovanni Di Sirio
 
     Licensed under the Apache License, Version 2.0 (the "License");
     you may not use this file except in compliance with the License.
@@ -42,7 +41,7 @@
  * @brief   Enables the ADC subsystem.
  */
 #if !defined(HAL_USE_ADC) || defined(__DOXYGEN__)
-#define HAL_USE_ADC                 FALSE
+#define HAL_USE_ADC                 TRUE
 #endif
 
 /**
@@ -53,6 +52,13 @@
 #endif
 
 /**
+ * @brief   Enables the cryptographic subsystem.
+ */
+#if !defined(HAL_USE_CRY) || defined(__DOXYGEN__)
+#define HAL_USE_CRY                 FALSE
+#endif
+
+/**
  * @brief   Enables the DAC subsystem.
  */
 #if !defined(HAL_USE_DAC) || defined(__DOXYGEN__)
@@ -116,6 +122,13 @@
 #endif
 
 /**
+ * @brief   Enables the QSPI subsystem.
+ */
+#if !defined(HAL_USE_QSPI) || defined(__DOXYGEN__)
+#define HAL_USE_QSPI                FALSE
+#endif
+
+/**
  * @brief   Enables the RTC subsystem.
  */
 #if !defined(HAL_USE_RTC) || defined(__DOXYGEN__)
@@ -200,6 +213,28 @@
  */
 #if !defined(CAN_USE_SLEEP_MODE) || defined(__DOXYGEN__)
 #define CAN_USE_SLEEP_MODE          TRUE
+#endif
+
+/*===========================================================================*/
+/* CRY driver related settings.                                              */
+/*===========================================================================*/
+
+/**
+ * @brief   Enables the SW fall-back of the cryptographic driver.
+ * @details When enabled, this option, activates a fall-back software
+ *          implementation for algorithms not supported by the underlying
+ *          hardware.
+ * @note    Fall-back implementations may not be present for all algorithms.
+ */
+#if !defined(HAL_CRY_USE_FALLBACK) || defined(__DOXYGEN__)
+#define HAL_CRY_USE_FALLBACK                FALSE
+#endif
+
+/**
+ * @brief   Makes the driver forcibly use the fall-back implementations.
+ */
+#if !defined(HAL_CRY_ENFORCE_FALLBACK) || defined(__DOXYGEN__)
+#define HAL_CRY_ENFORCE_FALLBACK            FALSE
 #endif
 
 /*===========================================================================*/
@@ -288,18 +323,18 @@
  *          default configuration.
  */
 #if !defined(SERIAL_DEFAULT_BITRATE) || defined(__DOXYGEN__)
-#define SERIAL_DEFAULT_BITRATE      115200
+#define SERIAL_DEFAULT_BITRATE      38400
 #endif
 
 /**
  * @brief   Serial buffers size.
  * @details Configuration parameter, you can change the depth of the queue
  *          buffers depending on the requirements of your application.
- * @note    The default is 64 bytes for both the transmission and receive
+ * @note    The default is 16 bytes for both the transmission and receive
  *          buffers.
  */
 #if !defined(SERIAL_BUFFERS_SIZE) || defined(__DOXYGEN__)
-#define SERIAL_BUFFERS_SIZE         64
+#define SERIAL_BUFFERS_SIZE         16
 #endif
 
 /*===========================================================================*/
@@ -377,433 +412,8 @@
 #define USB_USE_WAIT                FALSE
 #endif
 
-/*===========================================================================*/
-/* Community drivers's includes                                              */
-/*===========================================================================*/
-
 #include "halconf_community.h"
 
 #endif /* HALCONF_H */
 
-/** @} */
-=======
-/*
-    ChibiOS - Copyright (C) 2006..2018 Giovanni Di Sirio
-
-    Licensed under the Apache License, Version 2.0 (the "License");
-    you may not use this file except in compliance with the License.
-    You may obtain a copy of the License at
-
-        http://www.apache.org/licenses/LICENSE-2.0
-
-    Unless required by applicable law or agreed to in writing, software
-    distributed under the License is distributed on an "AS IS" BASIS,
-    WITHOUT WARRANTIES OR CONDITIONS OF ANY KIND, either express or implied.
-    See the License for the specific language governing permissions and
-    limitations under the License.
-*/
-
-/**
- * @file    templates/halconf.h
- * @brief   HAL configuration header.
- * @details HAL configuration file, this file allows to enable or disable the
- *          various device drivers from your application. You may also use
- *          this file in order to override the device drivers default settings.
- *
- * @addtogroup HAL_CONF
- * @{
- */
-
-#ifndef HALCONF_H
-#define HALCONF_H
-
-#include "mcuconf.h"
-
-/**
- * @brief   Enables the PAL subsystem.
- */
-#if !defined(HAL_USE_PAL) || defined(__DOXYGEN__)
-#define HAL_USE_PAL                 TRUE
-#endif
-
-/**
- * @brief   Enables the ADC subsystem.
- */
-#if !defined(HAL_USE_ADC) || defined(__DOXYGEN__)
-#define HAL_USE_ADC                 TRUE
-#endif
-
-/**
- * @brief   Enables the CAN subsystem.
- */
-#if !defined(HAL_USE_CAN) || defined(__DOXYGEN__)
-#define HAL_USE_CAN                 FALSE
-#endif
-
-/**
- * @brief   Enables the cryptographic subsystem.
- */
-#if !defined(HAL_USE_CRY) || defined(__DOXYGEN__)
-#define HAL_USE_CRY                 FALSE
-#endif
-
-/**
- * @brief   Enables the DAC subsystem.
- */
-#if !defined(HAL_USE_DAC) || defined(__DOXYGEN__)
-#define HAL_USE_DAC                 FALSE
-#endif
-
-/**
- * @brief   Enables the EXT subsystem.
- */
-#if !defined(HAL_USE_EXT) || defined(__DOXYGEN__)
-#define HAL_USE_EXT                 FALSE
-#endif
-
-/**
- * @brief   Enables the GPT subsystem.
- */
-#if !defined(HAL_USE_GPT) || defined(__DOXYGEN__)
-#define HAL_USE_GPT                 FALSE
-#endif
-
-/**
- * @brief   Enables the I2C subsystem.
- */
-#if !defined(HAL_USE_I2C) || defined(__DOXYGEN__)
-#define HAL_USE_I2C                 FALSE
-#endif
-
-/**
- * @brief   Enables the I2S subsystem.
- */
-#if !defined(HAL_USE_I2S) || defined(__DOXYGEN__)
-#define HAL_USE_I2S                 FALSE
-#endif
-
-/**
- * @brief   Enables the ICU subsystem.
- */
-#if !defined(HAL_USE_ICU) || defined(__DOXYGEN__)
-#define HAL_USE_ICU                 FALSE
-#endif
-
-/**
- * @brief   Enables the MAC subsystem.
- */
-#if !defined(HAL_USE_MAC) || defined(__DOXYGEN__)
-#define HAL_USE_MAC                 FALSE
-#endif
-
-/**
- * @brief   Enables the MMC_SPI subsystem.
- */
-#if !defined(HAL_USE_MMC_SPI) || defined(__DOXYGEN__)
-#define HAL_USE_MMC_SPI             FALSE
-#endif
-
-/**
- * @brief   Enables the PWM subsystem.
- */
-#if !defined(HAL_USE_PWM) || defined(__DOXYGEN__)
-#define HAL_USE_PWM                 FALSE
-#endif
-
-/**
- * @brief   Enables the QSPI subsystem.
- */
-#if !defined(HAL_USE_QSPI) || defined(__DOXYGEN__)
-#define HAL_USE_QSPI                FALSE
-#endif
-
-/**
- * @brief   Enables the RTC subsystem.
- */
-#if !defined(HAL_USE_RTC) || defined(__DOXYGEN__)
-#define HAL_USE_RTC                 FALSE
-#endif
-
-/**
- * @brief   Enables the SDC subsystem.
- */
-#if !defined(HAL_USE_SDC) || defined(__DOXYGEN__)
-#define HAL_USE_SDC                 FALSE
-#endif
-
-/**
- * @brief   Enables the SERIAL subsystem.
- */
-#if !defined(HAL_USE_SERIAL) || defined(__DOXYGEN__)
-#define HAL_USE_SERIAL              TRUE
-#endif
-
-/**
- * @brief   Enables the SERIAL over USB subsystem.
- */
-#if !defined(HAL_USE_SERIAL_USB) || defined(__DOXYGEN__)
-#define HAL_USE_SERIAL_USB          FALSE
-#endif
-
-/**
- * @brief   Enables the SPI subsystem.
- */
-#if !defined(HAL_USE_SPI) || defined(__DOXYGEN__)
-#define HAL_USE_SPI                 FALSE
-#endif
-
-/**
- * @brief   Enables the UART subsystem.
- */
-#if !defined(HAL_USE_UART) || defined(__DOXYGEN__)
-#define HAL_USE_UART                FALSE
-#endif
-
-/**
- * @brief   Enables the USB subsystem.
- */
-#if !defined(HAL_USE_USB) || defined(__DOXYGEN__)
-#define HAL_USE_USB                 FALSE
-#endif
-
-/**
- * @brief   Enables the WDG subsystem.
- */
-#if !defined(HAL_USE_WDG) || defined(__DOXYGEN__)
-#define HAL_USE_WDG                 FALSE
-#endif
-
-/*===========================================================================*/
-/* ADC driver related settings.                                              */
-/*===========================================================================*/
-
-/**
- * @brief   Enables synchronous APIs.
- * @note    Disabling this option saves both code and data space.
- */
-#if !defined(ADC_USE_WAIT) || defined(__DOXYGEN__)
-#define ADC_USE_WAIT                TRUE
-#endif
-
-/**
- * @brief   Enables the @p adcAcquireBus() and @p adcReleaseBus() APIs.
- * @note    Disabling this option saves both code and data space.
- */
-#if !defined(ADC_USE_MUTUAL_EXCLUSION) || defined(__DOXYGEN__)
-#define ADC_USE_MUTUAL_EXCLUSION    TRUE
-#endif
-
-/*===========================================================================*/
-/* CAN driver related settings.                                              */
-/*===========================================================================*/
-
-/**
- * @brief   Sleep mode related APIs inclusion switch.
- */
-#if !defined(CAN_USE_SLEEP_MODE) || defined(__DOXYGEN__)
-#define CAN_USE_SLEEP_MODE          TRUE
-#endif
-
-/*===========================================================================*/
-/* CRY driver related settings.                                              */
-/*===========================================================================*/
-
-/**
- * @brief   Enables the SW fall-back of the cryptographic driver.
- * @details When enabled, this option, activates a fall-back software
- *          implementation for algorithms not supported by the underlying
- *          hardware.
- * @note    Fall-back implementations may not be present for all algorithms.
- */
-#if !defined(HAL_CRY_USE_FALLBACK) || defined(__DOXYGEN__)
-#define HAL_CRY_USE_FALLBACK                FALSE
-#endif
-
-/**
- * @brief   Makes the driver forcibly use the fall-back implementations.
- */
-#if !defined(HAL_CRY_ENFORCE_FALLBACK) || defined(__DOXYGEN__)
-#define HAL_CRY_ENFORCE_FALLBACK            FALSE
-#endif
-
-/*===========================================================================*/
-/* I2C driver related settings.                                              */
-/*===========================================================================*/
-
-/**
- * @brief   Enables the mutual exclusion APIs on the I2C bus.
- */
-#if !defined(I2C_USE_MUTUAL_EXCLUSION) || defined(__DOXYGEN__)
-#define I2C_USE_MUTUAL_EXCLUSION    TRUE
-#endif
-
-/*===========================================================================*/
-/* MAC driver related settings.                                              */
-/*===========================================================================*/
-
-/**
- * @brief   Enables an event sources for incoming packets.
- */
-#if !defined(MAC_USE_ZERO_COPY) || defined(__DOXYGEN__)
-#define MAC_USE_ZERO_COPY           FALSE
-#endif
-
-/**
- * @brief   Enables an event sources for incoming packets.
- */
-#if !defined(MAC_USE_EVENTS) || defined(__DOXYGEN__)
-#define MAC_USE_EVENTS              TRUE
-#endif
-
-/*===========================================================================*/
-/* MMC_SPI driver related settings.                                          */
-/*===========================================================================*/
-
-/**
- * @brief   Delays insertions.
- * @details If enabled this options inserts delays into the MMC waiting
- *          routines releasing some extra CPU time for the threads with
- *          lower priority, this may slow down the driver a bit however.
- *          This option is recommended also if the SPI driver does not
- *          use a DMA channel and heavily loads the CPU.
- */
-#if !defined(MMC_NICE_WAITING) || defined(__DOXYGEN__)
-#define MMC_NICE_WAITING            TRUE
-#endif
-
-/*===========================================================================*/
-/* SDC driver related settings.                                              */
-/*===========================================================================*/
-
-/**
- * @brief   Number of initialization attempts before rejecting the card.
- * @note    Attempts are performed at 10mS intervals.
- */
-#if !defined(SDC_INIT_RETRY) || defined(__DOXYGEN__)
-#define SDC_INIT_RETRY              100
-#endif
-
-/**
- * @brief   Include support for MMC cards.
- * @note    MMC support is not yet implemented so this option must be kept
- *          at @p FALSE.
- */
-#if !defined(SDC_MMC_SUPPORT) || defined(__DOXYGEN__)
-#define SDC_MMC_SUPPORT             FALSE
-#endif
-
-/**
- * @brief   Delays insertions.
- * @details If enabled this options inserts delays into the MMC waiting
- *          routines releasing some extra CPU time for the threads with
- *          lower priority, this may slow down the driver a bit however.
- */
-#if !defined(SDC_NICE_WAITING) || defined(__DOXYGEN__)
-#define SDC_NICE_WAITING            TRUE
-#endif
-
-/*===========================================================================*/
-/* SERIAL driver related settings.                                           */
-/*===========================================================================*/
-
-/**
- * @brief   Default bit rate.
- * @details Configuration parameter, this is the baud rate selected for the
- *          default configuration.
- */
-#if !defined(SERIAL_DEFAULT_BITRATE) || defined(__DOXYGEN__)
-#define SERIAL_DEFAULT_BITRATE      38400
-#endif
-
-/**
- * @brief   Serial buffers size.
- * @details Configuration parameter, you can change the depth of the queue
- *          buffers depending on the requirements of your application.
- * @note    The default is 16 bytes for both the transmission and receive
- *          buffers.
- */
-#if !defined(SERIAL_BUFFERS_SIZE) || defined(__DOXYGEN__)
-#define SERIAL_BUFFERS_SIZE         16
-#endif
-
-/*===========================================================================*/
-/* SERIAL_USB driver related setting.                                        */
-/*===========================================================================*/
-
-/**
- * @brief   Serial over USB buffers size.
- * @details Configuration parameter, the buffer size must be a multiple of
- *          the USB data endpoint maximum packet size.
- * @note    The default is 256 bytes for both the transmission and receive
- *          buffers.
- */
-#if !defined(SERIAL_USB_BUFFERS_SIZE) || defined(__DOXYGEN__)
-#define SERIAL_USB_BUFFERS_SIZE     256
-#endif
-
-/**
- * @brief   Serial over USB number of buffers.
- * @note    The default is 2 buffers.
- */
-#if !defined(SERIAL_USB_BUFFERS_NUMBER) || defined(__DOXYGEN__)
-#define SERIAL_USB_BUFFERS_NUMBER   2
-#endif
-
-/*===========================================================================*/
-/* SPI driver related settings.                                              */
-/*===========================================================================*/
-
-/**
- * @brief   Enables synchronous APIs.
- * @note    Disabling this option saves both code and data space.
- */
-#if !defined(SPI_USE_WAIT) || defined(__DOXYGEN__)
-#define SPI_USE_WAIT                TRUE
-#endif
-
-/**
- * @brief   Enables the @p spiAcquireBus() and @p spiReleaseBus() APIs.
- * @note    Disabling this option saves both code and data space.
- */
-#if !defined(SPI_USE_MUTUAL_EXCLUSION) || defined(__DOXYGEN__)
-#define SPI_USE_MUTUAL_EXCLUSION    TRUE
-#endif
-
-/*===========================================================================*/
-/* UART driver related settings.                                             */
-/*===========================================================================*/
-
-/**
- * @brief   Enables synchronous APIs.
- * @note    Disabling this option saves both code and data space.
- */
-#if !defined(UART_USE_WAIT) || defined(__DOXYGEN__)
-#define UART_USE_WAIT               FALSE
-#endif
-
-/**
- * @brief   Enables the @p uartAcquireBus() and @p uartReleaseBus() APIs.
- * @note    Disabling this option saves both code and data space.
- */
-#if !defined(UART_USE_MUTUAL_EXCLUSION) || defined(__DOXYGEN__)
-#define UART_USE_MUTUAL_EXCLUSION   FALSE
-#endif
-
-/*===========================================================================*/
-/* USB driver related settings.                                              */
-/*===========================================================================*/
-
-/**
- * @brief   Enables synchronous APIs.
- * @note    Disabling this option saves both code and data space.
- */
-#if !defined(USB_USE_WAIT) || defined(__DOXYGEN__)
-#define USB_USE_WAIT                FALSE
-#endif
-
-#include "halconf_community.h"
-
-#endif /* HALCONF_H */
-
-/** @} */
->>>>>>> fe95e90b
+/** @} */