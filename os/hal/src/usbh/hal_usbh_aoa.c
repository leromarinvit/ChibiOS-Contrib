/*
    ChibiOS - Copyright (C) 2006..2017 Giovanni Di Sirio
              Copyright (C) 2015..2017 Diego Ismirlian, (dismirlian (at) google's mail)

    Licensed under the Apache License, Version 2.0 (the "License");
    you may not use this file except in compliance with the License.
    You may obtain a copy of the License at

        http://www.apache.org/licenses/LICENSE-2.0

    Unless required by applicable law or agreed to in writing, software
    distributed under the License is distributed on an "AS IS" BASIS,
    WITHOUT WARRANTIES OR CONDITIONS OF ANY KIND, either express or implied.
    See the License for the specific language governing permissions and
    limitations under the License.
*/

#include "hal.h"

#if HAL_USBH_USE_AOA

#if !HAL_USE_USBH
#error "USBHAOA needs USBH"
#endif

#include <string.h>
#include "usbh/dev/aoa.h"
#include "usbh/internal.h"

//#pragma GCC optimize("Og")


#if USBHAOA_DEBUG_ENABLE_TRACE
#define udbgf(f, ...)  usbDbgPrintf(f, ##__VA_ARGS__)
#define udbg(f, ...)  usbDbgPuts(f, ##__VA_ARGS__)
#else
#define udbgf(f, ...)  do {} while(0)
#define udbg(f, ...)   do {} while(0)
#endif

#if USBHAOA_DEBUG_ENABLE_INFO
#define uinfof(f, ...)  usbDbgPrintf(f, ##__VA_ARGS__)
#define uinfo(f, ...)  usbDbgPuts(f, ##__VA_ARGS__)
#else
#define uinfof(f, ...)  do {} while(0)
#define uinfo(f, ...)   do {} while(0)
#endif

#if USBHAOA_DEBUG_ENABLE_WARNINGS
#define uwarnf(f, ...)  usbDbgPrintf(f, ##__VA_ARGS__)
#define uwarn(f, ...)  usbDbgPuts(f, ##__VA_ARGS__)
#else
#define uwarnf(f, ...)  do {} while(0)
#define uwarn(f, ...)   do {} while(0)
#endif

#if USBHAOA_DEBUG_ENABLE_ERRORS
#define uerrf(f, ...)  usbDbgPrintf(f, ##__VA_ARGS__)
#define uerr(f, ...)  usbDbgPuts(f, ##__VA_ARGS__)
#else
#define uerrf(f, ...)  do {} while(0)
#define uerr(f, ...)   do {} while(0)
#endif


/*===========================================================================*/
/* Constants													 		 	 */
/*===========================================================================*/

#if !defined(HAL_USBHAOA_DEFAULT_MANUFACTURER)
#define HAL_USBHAOA_DEFAULT_MANUFACTURER   "ChibiOS"
#endif

#if !defined(HAL_USBHAOA_DEFAULT_MODEL)
#define HAL_USBHAOA_DEFAULT_MODEL          "USBH AOA Driver"
#endif

#if !defined(HAL_USBHAOA_DEFAULT_DESCRIPTION)
#define HAL_USBHAOA_DEFAULT_DESCRIPTION    "ChibiOS USBH AOA Driver"
#endif

#if !defined(HAL_USBHAOA_DEFAULT_VERSION)
#define HAL_USBHAOA_DEFAULT_VERSION        CH_KERNEL_VERSION
#endif

#if !defined(HAL_USBHAOA_DEFAULT_URI)
#define HAL_USBHAOA_DEFAULT_URI            NULL
#endif

#if !defined(HAL_USBHAOA_DEFAULT_SERIAL)
#define HAL_USBHAOA_DEFAULT_SERIAL         NULL
#endif

#if !defined(HAL_USBHAOA_DEFAULT_AUDIO_MODE)
#define HAL_USBHAOA_DEFAULT_AUDIO_MODE	   USBHAOA_AUDIO_MODE_DISABLED
#endif

#define AOA_GOOGLE_VID 	        			0x18D1
#define AOA_GOOGLE_PID_ACCESSORY    		0x2D00
#define AOA_GOOGLE_PID_ACCESSORY_ABD    	0x2D01
#define AOA_GOOGLE_PID_AUDIO    			0x2D02
#define AOA_GOOGLE_PID_AUDIO_ABD    		0x2D03
#define AOA_GOOGLE_PID_ACCESSORY_AUDIO    	0x2D04
#define AOA_GOOGLE_PID_ACCESSORY_AUDIO_ABD  0x2D05

#define AOA_ACCESSORY_GET_PROTOCOL          51
#define AOA_ACCESSORY_SEND_STRING           52
#define AOA_ACCESSORY_START                 53

#define AOA_SET_AUDIO_MODE					58

static bool _get_protocol(usbh_device_t *dev, uint16_t *protocol);
static bool _accessory_start(usbh_device_t *dev);
static bool _set_audio_mode(usbh_device_t *dev, uint16_t mode);
static bool _send_string(usbh_device_t *dev, uint8_t index, const char *string);


static void _stop_channelS(USBHAOAChannel *aoacp);

/*===========================================================================*/
/* USB Class driver loader for AOA								 		 	 */
/*===========================================================================*/
USBHAOADriver USBHAOAD[HAL_USBHAOA_MAX_INSTANCES];

static usbh_baseclassdriver_t *_aoa_load(usbh_device_t *dev, const uint8_t *descriptor, uint16_t rem);
static void _aoa_unload(usbh_baseclassdriver_t *drv);
static void _aoa_init(void);

static const usbh_classdriver_vmt_t class_driver_vmt = {
	_aoa_init,
	_aoa_load,
	_aoa_unload
};

const usbh_classdriverinfo_t usbhaoaClassDriverInfo = {
	"AOA", &class_driver_vmt
};

#if defined(HAL_USBHAOA_FILTER_CALLBACK)
extern usbhaoa_filter_callback_t HAL_USBHAOA_FILTER_CALLBACK;
#endif

static usbh_baseclassdriver_t *_aoa_load(usbh_device_t *dev, const uint8_t *descriptor, uint16_t rem) {
	int i;
	USBHAOADriver *aoap;

	if (dev->devDesc.idVendor != AOA_GOOGLE_VID) {
		uint16_t protocol;
		static USBHAOAConfig config = {
			{
				HAL_USBHAOA_DEFAULT_MANUFACTURER,
				HAL_USBHAOA_DEFAULT_MODEL,
				HAL_USBHAOA_DEFAULT_DESCRIPTION,
				HAL_USBHAOA_DEFAULT_VERSION,
				HAL_USBHAOA_DEFAULT_URI,
				HAL_USBHAOA_DEFAULT_SERIAL
			},

			{
				HAL_USBHAOA_DEFAULT_AUDIO_MODE,
			}
		};

		if (descriptor[1] != USBH_DT_DEVICE) {
			uinfo("AOA: Won't try to detect Android device at interface level");
			return NULL;
		}

		uinfo("AOA: Unrecognized VID");

#if defined(HAL_USBHAOA_FILTER_CALLBACK)
		if (!HAL_USBHAOA_FILTER_CALLBACK(dev, descriptor, rem, &config)) {
			return NULL;
		}
#endif

		uinfo("AOA: Try if it's an Android device");
		if (_get_protocol(dev, &protocol) != HAL_SUCCESS) {
			uinfo("AOA: not an Android device");
			return NULL;
		}
		uinfof("AOA: Possible Android device found (protocol=%d)", protocol);

		if (config.channel.manufacturer != NULL) {
			if ((_send_string(dev, USBHAOA_ACCESSORY_STRING_MANUFACTURER, config.channel.manufacturer) != HAL_SUCCESS)
				|| (_send_string(dev, USBHAOA_ACCESSORY_STRING_MODEL, config.channel.model) != HAL_SUCCESS)
				|| (_send_string(dev, USBHAOA_ACCESSORY_STRING_DESCRIPTION, config.channel.description) != HAL_SUCCESS)
				|| (_send_string(dev, USBHAOA_ACCESSORY_STRING_VERSION, config.channel.version) != HAL_SUCCESS)
				|| (_send_string(dev, USBHAOA_ACCESSORY_STRING_URI, config.channel.uri) != HAL_SUCCESS)
				|| (_send_string(dev, USBHAOA_ACCESSORY_STRING_SERIAL, config.channel.serial) != HAL_SUCCESS)) {
				uerr("AOA: Can't send string; abort start");
				return NULL;
			}
		}

		if (protocol > 1) {
			if (_set_audio_mode(dev, (uint16_t)(config.audio.mode)) != HAL_SUCCESS) {
				uerr("AOA: Can't set audio mode; abort channel start");
				return NULL;
			}
		}

		if (_accessory_start(dev) != HAL_SUCCESS) {
			uerr("AOA: Can't start accessory; abort channel start");
		} else {
			uinfo("AOA: Accessory started");
		}

		return NULL;
	}

	/* AOAv2:
		0x2D00	accessory				Provides two bulk endpoints for communicating with an Android application.
		0x2D01	accessory + adb			For debugging purposes during accessory development. Available only if the user has enabled USB Debugging in the Android device settings.
		0x2D02	audio					For streaming audio from an Android device to an accessory.
		0x2D03	audio + adb
		0x2D04	accessory + audio
		0x2D05  accessory + audio + adb
	*/

	switch (dev->devDesc.idProduct) {
	case AOA_GOOGLE_PID_ACCESSORY:
	case AOA_GOOGLE_PID_ACCESSORY_ABD:
//	case AOA_GOOGLE_PID_AUDIO:
//	case AOA_GOOGLE_PID_AUDIO_ABD:
	case AOA_GOOGLE_PID_ACCESSORY_AUDIO:
	case AOA_GOOGLE_PID_ACCESSORY_AUDIO_ABD:
		break;
	default:
		uerr("AOA: Unrecognized PID");
		return NULL;
	}

	const usbh_interface_descriptor_t * const ifdesc = (const usbh_interface_descriptor_t *)descriptor;
	if ((_usbh_match_descriptor(descriptor, rem, USBH_DT_INTERFACE, 0xFF, 0xFF, 0x00) != HAL_SUCCESS)
			|| (ifdesc->bNumEndpoints < 2)) {
		uerr("AOA: This IF is not the Accessory IF");
		return NULL;
	}

	uinfof("AOA: Found Accessory Interface #%d", ifdesc->bInterfaceNumber);

	for (i = 0; i < HAL_USBHAOA_MAX_INSTANCES; i++) {
		if (USBHAOAD[i].dev == NULL) {
			aoap = &USBHAOAD[i];
			goto alloc_ok;
		}
	}

	uwarn("AOA: Can't alloc driver");

	/* can't alloc */
	return NULL;

alloc_ok:
	/* initialize the driver's variables */
	usbhEPSetName(&dev->ctrl, "AOA[CTRL]");
	aoap->state = USBHAOA_STATE_ACTIVE;

	generic_iterator_t iep;
	if_iterator_t iif;
	iif.iad = 0;
	iif.curr = descriptor;
	iif.rem = rem;

	aoap->channel.epin.status = USBH_EPSTATUS_UNINITIALIZED;
	aoap->channel.epout.status = USBH_EPSTATUS_UNINITIALIZED;

	for (ep_iter_init(&iep, &iif); iep.valid; ep_iter_next(&iep)) {
		const usbh_endpoint_descriptor_t *const epdesc = ep_get(&iep);
		if ((epdesc->bEndpointAddress & 0x80) && (epdesc->bmAttributes == USBH_EPTYPE_BULK)) {
			uinfof("AOA: BULK IN endpoint found: bEndpointAddress=%02x", epdesc->bEndpointAddress);
			usbhEPObjectInit(&aoap->channel.epin, dev, epdesc);
			usbhEPSetName(&aoap->channel.epin, "AOA[BIN ]");
		} else if (((epdesc->bEndpointAddress & 0x80) == 0)
				&& (epdesc->bmAttributes == USBH_EPTYPE_BULK)) {
			uinfof("AOA: BULK OUT endpoint found: bEndpointAddress=%02x", epdesc->bEndpointAddress);
			usbhEPObjectInit(&aoap->channel.epout, dev, epdesc);
			usbhEPSetName(&aoap->channel.epout, "AOA[BOUT]");
		} else {
			uinfof("AOA: unsupported endpoint found: bEndpointAddress=%02x, bmAttributes=%02x",
				epdesc->bEndpointAddress, epdesc->bmAttributes);
		}
	}

	if ((aoap->channel.epin.status != USBH_EPSTATUS_CLOSED)
		|| (aoap->channel.epout.status != USBH_EPSTATUS_CLOSED)) {
		uwarn("AOA: Couldn't find endpoints");
		aoap->state = USBHAOA_STATE_STOP;
		return NULL;
	}

	aoap->state = USBHAOA_STATE_READY;
	aoap->channel.state = USBHAOA_CHANNEL_STATE_ACTIVE;
	uwarn("AOA: Ready");
	return (usbh_baseclassdriver_t *)aoap;
}

static void _aoa_unload(usbh_baseclassdriver_t *drv) {
	osalDbgCheck(drv != NULL);
	USBHAOADriver *const aoap = (USBHAOADriver *)drv;
	osalSysLock();
	_stop_channelS(&aoap->channel);
	aoap->channel.state = USBHAOA_CHANNEL_STATE_STOP;
	aoap->state = USBHAOA_STATE_STOP;
	osalSysUnlock();
}

/* ------------------------------------ */
/*      Accessory data channel          */
/* ------------------------------------ */

static void _submitOutI(USBHAOAChannel *aoacp, uint32_t len) {
	udbgf("AOA: Submit OUT %d", len);
	aoacp->oq_urb.requestedLength = len;
	usbhURBObjectResetI(&aoacp->oq_urb);
	usbhURBSubmitI(&aoacp->oq_urb);
}

static void _out_cb(usbh_urb_t *urb) {
	USBHAOAChannel *const aoacp = (USBHAOAChannel *)urb->userData;
	switch (urb->status) {
	case USBH_URBSTATUS_OK:
		aoacp->oq_ptr = aoacp->oq_buff;
		aoacp->oq_counter = 64;
		chThdDequeueNextI(&aoacp->oq_waiting, Q_OK);
		chnAddFlagsI(aoacp, CHN_OUTPUT_EMPTY | CHN_TRANSMISSION_END);
		return;
	case USBH_URBSTATUS_DISCONNECTED:
		uwarn("AOA: URB OUT disconnected");
		chThdDequeueAllI(&aoacp->oq_waiting, Q_RESET);
		chnAddFlagsI(aoacp, CHN_OUTPUT_EMPTY);
		return;
	default:
		uerrf("AOA: URB OUT status unexpected = %d", urb->status);
		break;
	}
	usbhURBObjectResetI(&aoacp->oq_urb);
	usbhURBSubmitI(&aoacp->oq_urb);
}

static size_t _write_timeout(USBHAOAChannel *aoacp, const uint8_t *bp,
		size_t n, systime_t timeout) {
	chDbgCheck(n > 0U);

	size_t w = 0;
	osalSysLock();
	while (true) {
		if (aoacp->state != USBHAOA_CHANNEL_STATE_READY) {
			osalSysUnlock();
			return w;
		}
		while (usbhURBIsBusy(&aoacp->oq_urb)) {
			if (chThdEnqueueTimeoutS(&aoacp->oq_waiting, timeout) != Q_OK) {
				osalSysUnlock();
				return w;
			}
		}

		*aoacp->oq_ptr++ = *bp++;
		if (--aoacp->oq_counter == 0) {
			_submitOutI(aoacp, 64);
			osalOsRescheduleS();
		}
		osalSysUnlock(); /* Gives a preemption chance in a controlled point.*/

		w++;
		if (--n == 0U)
			return w;

		osalSysLock();
	}
}

static msg_t _put_timeout(USBHAOAChannel *aoacp, uint8_t b, systime_t timeout) {

	osalSysLock();
	if (aoacp->state != USBHAOA_CHANNEL_STATE_READY) {
		osalSysUnlock();
		return Q_RESET;
	}

	while (usbhURBIsBusy(&aoacp->oq_urb)) {
		msg_t msg = chThdEnqueueTimeoutS(&aoacp->oq_waiting, timeout);
		if (msg < Q_OK) {
			osalSysUnlock();
			return msg;
		}
	}

	*aoacp->oq_ptr++ = b;
	if (--aoacp->oq_counter == 0) {
		_submitOutI(aoacp, 64);
		osalOsRescheduleS();
	}
	osalSysUnlock();
	return Q_OK;
}

static size_t _write(USBHAOAChannel *aoacp, const uint8_t *bp, size_t n) {
	return _write_timeout(aoacp, bp, n, TIME_INFINITE);
}

static msg_t _put(USBHAOAChannel *aoacp, uint8_t b) {
	return _put_timeout(aoacp, b, TIME_INFINITE);
}

static void _submitInI(USBHAOAChannel *aoacp) {
	udbg("AOA: Submit IN");
	usbhURBObjectResetI(&aoacp->iq_urb);
	usbhURBSubmitI(&aoacp->iq_urb);
}

static void _in_cb(usbh_urb_t *urb) {
	USBHAOAChannel *const aoacp = (USBHAOAChannel *)urb->userData;
	switch (urb->status) {
	case USBH_URBSTATUS_OK:
		if (urb->actualLength == 0) {
			udbgf("AOA: URB IN no data");
		} else {
			udbgf("AOA: URB IN data len=%d", urb->actualLength);
			aoacp->iq_ptr = aoacp->iq_buff;
			aoacp->iq_counter = urb->actualLength;
			chThdDequeueNextI(&aoacp->iq_waiting, Q_OK);
			chnAddFlagsI(aoacp, CHN_INPUT_AVAILABLE);
		}
		break;
	case USBH_URBSTATUS_DISCONNECTED:
		uwarn("AOA: URB IN disconnected");
		chThdDequeueAllI(&aoacp->iq_waiting, Q_RESET);
		chnAddFlagsI(aoacp, CHN_DISCONNECTED);
		aoacp->state = USBHAOA_CHANNEL_STATE_ACTIVE;
		container_of(aoacp, USBHAOADriver, channel)->state = USBHAOA_STATE_ACTIVE;
		break;
	default:
		uerrf("AOA: URB IN status unexpected = %d", urb->status);
		_submitInI(aoacp);
		break;
	}
}

static size_t _read_timeout(USBHAOAChannel *aoacp, uint8_t *bp,
		size_t n, systime_t timeout) {
	size_t r = 0;

	chDbgCheck(n > 0U);

	osalSysLock();
	while (true) {
		if (aoacp->state != USBHAOA_CHANNEL_STATE_READY) {
			osalSysUnlock();
			return r;
		}
		while (aoacp->iq_counter == 0) {
			if (!usbhURBIsBusy(&aoacp->iq_urb))
				_submitInI(aoacp);
			if (chThdEnqueueTimeoutS(&aoacp->iq_waiting, timeout) != Q_OK) {
				osalSysUnlock();
				return r;
			}
		}
		*bp++ = *aoacp->iq_ptr++;
		if (--aoacp->iq_counter == 0) {
			_submitInI(aoacp);
			osalOsRescheduleS();
		}
		osalSysUnlock();

		r++;
		if (--n == 0U)
			return r;

		osalSysLock();
	}
}

static msg_t _get_timeout(USBHAOAChannel *aoacp, systime_t timeout) {
	uint8_t b;

	osalSysLock();
	if (aoacp->state != USBHAOA_CHANNEL_STATE_READY) {
		osalSysUnlock();
		return Q_RESET;
	}
	while (aoacp->iq_counter == 0) {
		if (!usbhURBIsBusy(&aoacp->iq_urb))
			_submitInI(aoacp);
		msg_t msg = chThdEnqueueTimeoutS(&aoacp->iq_waiting, timeout);
		if (msg < Q_OK) {
			osalSysUnlock();
			return msg;
		}
	}
	b = *aoacp->iq_ptr++;
	if (--aoacp->iq_counter == 0) {
		_submitInI(aoacp);
		osalOsRescheduleS();
	}
	osalSysUnlock();

	return (msg_t)b;
}

static msg_t _get(USBHAOAChannel *aoacp) {
	return _get_timeout(aoacp, TIME_INFINITE);
}

static size_t _read(USBHAOAChannel *aoacp, uint8_t *bp, size_t n) {
	return _read_timeout(aoacp, bp, n, TIME_INFINITE);
}

static msg_t _ctl(USBHAOAChannel *ftdipp, unsigned int operation, void *arg) {
	(void)ftdipp;
	(void)operation;
	(void)arg;
	return MSG_OK;
}

static const struct AOADriverVMT async_channel_vmt = {
<<<<<<< HEAD
	(size_t) 0,
=======
	(size_t)0,
>>>>>>> e346e779
	(size_t (*)(void *, const uint8_t *, size_t))_write,
	(size_t (*)(void *, uint8_t *, size_t))_read,
	(msg_t (*)(void *, uint8_t))_put,
	(msg_t (*)(void *))_get,
	(msg_t (*)(void *, uint8_t, systime_t))_put_timeout,
	(msg_t (*)(void *, systime_t))_get_timeout,
	(size_t (*)(void *, const uint8_t *, size_t, systime_t))_write_timeout,
	(size_t (*)(void *, uint8_t *, size_t, systime_t))_read_timeout,
<<<<<<< HEAD
	(void*) 0 // FIXME: Implement CTL
=======
	(msg_t (*)(void *, unsigned int, void *))_ctl
>>>>>>> e346e779
};

static void _stop_channelS(USBHAOAChannel *aoacp) {
	if (aoacp->state != USBHAOA_CHANNEL_STATE_READY)
		return;
	uwarn("AOA: Stop channel");
	chVTResetI(&aoacp->vt);
	usbhEPCloseS(&aoacp->epin);
	usbhEPCloseS(&aoacp->epout);
	chThdDequeueAllI(&aoacp->iq_waiting, Q_RESET);
	chThdDequeueAllI(&aoacp->oq_waiting, Q_RESET);
	chnAddFlagsI(aoacp, CHN_DISCONNECTED);
	aoacp->state = USBHAOA_CHANNEL_STATE_ACTIVE;
	osalOsRescheduleS();
}

static void _vt(void *p) {
	USBHAOAChannel *const aoacp = (USBHAOAChannel *)p;
	osalSysLockFromISR();
	if (aoacp->state == USBHAOA_CHANNEL_STATE_READY) {
		uint32_t len = aoacp->oq_ptr - aoacp->oq_buff;
		if (len && !usbhURBIsBusy(&aoacp->oq_urb)) {
			_submitOutI(aoacp, len);
		}
		if ((aoacp->iq_counter == 0) && !usbhURBIsBusy(&aoacp->iq_urb)) {
			_submitInI(aoacp);
		}
		chVTSetI(&aoacp->vt, OSAL_MS2I(16), _vt, aoacp);
	}
	osalSysUnlockFromISR();
}

void usbhaoaChannelStart(USBHAOADriver *aoap) {

	osalDbgCheck(aoap);

	USBHAOAChannel *const aoacp = (USBHAOAChannel *)&aoap->channel;

	osalDbgCheck(aoap->state == USBHAOA_STATE_READY);

	osalDbgCheck((aoacp->state == USBHAOA_CHANNEL_STATE_ACTIVE)
			|| (aoacp->state == USBHAOA_CHANNEL_STATE_READY));

	if (aoacp->state == USBHAOA_CHANNEL_STATE_READY)
		return;

	usbhURBObjectInit(&aoacp->oq_urb, &aoacp->epout, _out_cb, aoacp, aoacp->oq_buff, 0);
	chThdQueueObjectInit(&aoacp->oq_waiting);
	aoacp->oq_counter = 64;
	aoacp->oq_ptr = aoacp->oq_buff;
	usbhEPOpen(&aoacp->epout);

	usbhURBObjectInit(&aoacp->iq_urb, &aoacp->epin, _in_cb, aoacp, aoacp->iq_buff, 64);
	chThdQueueObjectInit(&aoacp->iq_waiting);
	aoacp->iq_counter = 0;
	aoacp->iq_ptr = aoacp->iq_buff;
	usbhEPOpen(&aoacp->epin);
	usbhURBSubmit(&aoacp->iq_urb);

	chVTObjectInit(&aoacp->vt);
	chVTSet(&aoacp->vt, OSAL_MS2I(16), _vt, aoacp);

	aoacp->state = USBHAOA_CHANNEL_STATE_READY;

	osalEventBroadcastFlags(&aoacp->event, CHN_CONNECTED | CHN_OUTPUT_EMPTY);
}

void usbhaoaChannelStop(USBHAOADriver *aoap) {
	osalDbgCheck((aoap->channel.state == USBHAOA_CHANNEL_STATE_ACTIVE)
			|| (aoap->channel.state == USBHAOA_CHANNEL_STATE_READY));
	osalSysLock();
	_stop_channelS(&aoap->channel);
	osalSysUnlock();
}

/* ------------------------------------ */
/*      General AOA functions           */
/* ------------------------------------ */
static bool _get_protocol(usbh_device_t *dev, uint16_t *protocol) {
	USBH_DEFINE_BUFFER(uint16_t proto);

	usbh_urbstatus_t ret = usbhControlRequest(dev,
			USBH_REQTYPE_DIR_IN | USBH_REQTYPE_TYPE_VENDOR | USBH_REQTYPE_RECIP_DEVICE,
			AOA_ACCESSORY_GET_PROTOCOL,
			0,
			0,
			2,
			(uint8_t *)&proto);

	if ((ret != USBH_URBSTATUS_OK) || (proto > 2))
		return HAL_FAILED;

	*protocol = proto;
	return HAL_SUCCESS;
}

static bool _accessory_start(usbh_device_t *dev) {
	usbh_urbstatus_t ret = usbhControlRequest(dev,
			USBH_REQTYPE_DIR_OUT | USBH_REQTYPE_TYPE_VENDOR | USBH_REQTYPE_RECIP_DEVICE,
			AOA_ACCESSORY_START,
			0,
			0,
			0,
			NULL);

	if (ret != USBH_URBSTATUS_OK)
		return HAL_FAILED;

	return HAL_SUCCESS;
}

static bool _set_audio_mode(usbh_device_t *dev, uint16_t mode) {
	usbh_urbstatus_t ret = usbhControlRequest(dev,
			USBH_REQTYPE_DIR_OUT | USBH_REQTYPE_TYPE_VENDOR | USBH_REQTYPE_RECIP_DEVICE,
			AOA_SET_AUDIO_MODE,
			mode,
			0,
			0,
			NULL);

	if (ret != USBH_URBSTATUS_OK)
		return HAL_FAILED;

	return HAL_SUCCESS;
}

static bool _send_string(usbh_device_t *dev, uint8_t index, const char *string)
{
	USBH_DEFINE_BUFFER(const char nullstr[1]) = {0};
	if (string == NULL)
		string = nullstr;

	usbh_urbstatus_t ret = usbhControlRequest(dev,
			USBH_REQTYPE_DIR_OUT | USBH_REQTYPE_TYPE_VENDOR | USBH_REQTYPE_RECIP_DEVICE,
			AOA_ACCESSORY_SEND_STRING,
			0,
			index,
			strlen(string) + 1,
			(uint8_t *)string);

	if (ret != USBH_URBSTATUS_OK)
		return HAL_FAILED;

	return HAL_SUCCESS;
}

static void _object_init(USBHAOADriver *aoap) {
	osalDbgCheck(aoap != NULL);
	memset(aoap, 0, sizeof(*aoap));
	aoap->info = &usbhaoaClassDriverInfo;
	aoap->state = USBHAOA_STATE_STOP;
	aoap->channel.vmt = &async_channel_vmt;
	osalEventObjectInit(&aoap->channel.event);
	aoap->channel.state = USBHAOA_CHANNEL_STATE_STOP;
}

static void _aoa_init(void) {
	uint8_t i;
	for (i = 0; i < HAL_USBHAOA_MAX_INSTANCES; i++) {
		_object_init(&USBHAOAD[i]);
	}
}

#endif<|MERGE_RESOLUTION|>--- conflicted
+++ resolved
@@ -517,11 +517,7 @@
 }
 
 static const struct AOADriverVMT async_channel_vmt = {
-<<<<<<< HEAD
-	(size_t) 0,
-=======
 	(size_t)0,
->>>>>>> e346e779
 	(size_t (*)(void *, const uint8_t *, size_t))_write,
 	(size_t (*)(void *, uint8_t *, size_t))_read,
 	(msg_t (*)(void *, uint8_t))_put,
@@ -530,11 +526,7 @@
 	(msg_t (*)(void *, systime_t))_get_timeout,
 	(size_t (*)(void *, const uint8_t *, size_t, systime_t))_write_timeout,
 	(size_t (*)(void *, uint8_t *, size_t, systime_t))_read_timeout,
-<<<<<<< HEAD
-	(void*) 0 // FIXME: Implement CTL
-=======
 	(msg_t (*)(void *, unsigned int, void *))_ctl
->>>>>>> e346e779
 };
 
 static void _stop_channelS(USBHAOAChannel *aoacp) {
